--- conflicted
+++ resolved
@@ -1,47 +1,6 @@
 package main
 
 import (
-<<<<<<< HEAD
-	"github.com/yaronf/mint"
-	"log"
-	"net"
-	"crypto/x509"
-	"os"
-	"io/ioutil"
-	"encoding/pem"
-)
-
-func readConfig() *mint.Config {
-	serverName := os.Args[1]
-	serverCertFile := os.Args[2]
-	serverKeyFile := os.Args[3]
-	serverKeyBytes, err := ioutil.ReadFile(serverKeyFile)
-	if err != nil {
-		log.Fatalf("Cannot read key: %s", serverKeyFile)
-	}
-	serverCertBytes, err := ioutil.ReadFile(serverCertFile)
-	if err != nil {
-		log.Fatalf("Cannot read cert: %s", serverCertFile)
-	}
-	serverKeyPEM, _ := pem.Decode(serverKeyBytes)
-	serverKeyDER := serverKeyPEM.Bytes
-	serverCertPEM, _ := pem.Decode(serverCertBytes)
-	serverCertDER := serverCertPEM.Bytes
-	serverCert, _    := x509.ParseCertificate(serverCertDER)
-	serverKey, _    := x509.ParsePKCS1PrivateKey(serverKeyDER)
-	certificates := []*mint.Certificate{
-		&mint.Certificate{
-			Chain:      []*x509.Certificate{serverCert},
-			PrivateKey: serverKey,
-		},
-	}
-	config := &mint.Config{
-		ServerName: serverName,
-		Certificates: certificates,
-	}
-	return config
-}
-=======
 	"flag"
 	"log"
 	"net"
@@ -50,7 +9,6 @@
 )
 
 var port string
->>>>>>> a3e3c4e9
 
 func main() {
 	var config mint.Config
@@ -62,16 +20,6 @@
 	service := "0.0.0.0:" + port
 	listener, err := mint.Listen("tcp", service, &config)
 
-<<<<<<< HEAD
-	service := "0.0.0.0:4430"
-	if len(os.Args) < 4 || os.Args[0] == "--help"  {
-		log.Printf("Usage: %s server-name cert-file private-key-file", os.Args[0])
-		os.Exit(1)
-	}
-	config := readConfig()
-	listener, err := mint.Listen("tcp", service, config)
-=======
->>>>>>> a3e3c4e9
 	if err != nil {
 		log.Fatalf("server: listen: %s", err)
 	}
